--- conflicted
+++ resolved
@@ -165,198 +165,6 @@
         #     await interaction.response.send_message(response)
         #     return
 
-<<<<<<< HEAD
-        @discord.app_commands.command(
-            name="stop",
-            description=f"Force {self.persona.ai_name} to stop typing the current message.",
-        )
-        async def stop(interaction: discord.Interaction):
-            if interaction.channel_id is None:
-                await discord_utils.fail_interaction(interaction)
-                return
-            response = await self.ooba_client.stop()
-            str_response = response if response is not None else "No response from server."
-            await interaction.response.send_message(str_response)
-            return
-
-        @discord.app_commands.command(
-            name="poke",
-            description=f"Prompt {self.persona.ai_name} to write a response to the last message, if posted by a user."
-        )
-        async def poke(interaction: discord.Interaction):
-            channel = await get_messageable(interaction)
-            if channel is None:
-                await discord_utils.fail_interaction(interaction)
-                return
-
-            channel_name = discord_utils.get_channel_name(channel)
-            fancy_logger.get().debug(
-                "/%s called by user '%s' in channel #%s",
-                interaction.command.name,
-                interaction.user.name,
-                channel_name,
-            )
-
-            async for message in channel.history(limit=1):
-                if message.author.id == client.user.id:
-                    return await discord_utils.fail_interaction(
-                    interaction,
-                    "I can't reply to my own messages.",
-                )
-                await interaction.response.defer(ephemeral=True, thinking=False)
-                client.dispatch("message", message)
-                return await interaction.delete_original_response()
-
-        @discord.app_commands.command(
-            name="regenerate",
-            description=f"Delete and regenerate {self.persona.ai_name}'s last message."
-        )
-        async def regenerate(interaction: discord.Interaction):
-            channel = await get_messageable(interaction)
-            if channel is None:
-                await discord_utils.fail_interaction(interaction)
-                return
-
-            channel_name = discord_utils.get_channel_name(channel)
-            fancy_logger.get().debug(
-                "/%s called by user '%s' in channel #%s",
-                interaction.command.name,
-                interaction.user.name,
-                channel_name,
-            )
-
-            history_limit = 100
-            bot_last_message = None
-            user_last_message = None
-
-            async for message in channel.history(limit=history_limit):
-                if bot_last_message and message.author.id != client.user.id:
-                    user_last_message = message
-                    break
-                if message.author.id == client.user.id and not bot_last_message:
-                    bot_last_message = message
-
-            if bot_last_message and user_last_message:
-                await interaction.response.defer(ephemeral=True, thinking=False)
-                await bot_last_message.delete()
-                client.dispatch("message", user_last_message)
-                await interaction.delete_original_response()
-            else:
-                await discord_utils.fail_interaction(
-                    interaction,
-                    "Can't find my last message in the last {history_limit} messages."
-                )
-
-        @discord.app_commands.command(
-            name="say",
-            description=f"Force {self.persona.ai_name} to say the provided message.",
-        )
-        @discord.app_commands.rename(text_to_send="message")
-        @discord.app_commands.describe(
-            text_to_send=f"Message to force {self.persona.ai_name} to say."
-        )
-        async def say(interaction: discord.Interaction, text_to_send: str):
-            if interaction.channel_id is None:
-                await discord_utils.fail_interaction(interaction)
-                return
-
-            # if reply_in_thread is True, we don't want our bot to
-            # speak in guild channels, only threads and private messages
-            if self.reply_in_thread:
-                channel = await get_messageable(interaction)
-                if channel is None or isinstance(channel, discord.TextChannel):
-                    await discord_utils.fail_interaction(
-                        interaction,
-                        f"{self.persona.ai_name} may only speak in threads"
-                    )
-                    return
-
-            channel_name = discord_utils.get_channel_name(channel)
-            fancy_logger.get().debug(
-                "/%s called by user '%s' in channel #%s",
-                interaction.command.name,
-                interaction.user.name,
-                channel_name,
-            )
-            # this will cause the bot to monitor the channel
-            # and consider unsolicited responses
-            self.decide_to_respond.log_mention(
-                channel_id=interaction.channel_id,
-                send_timestamp=interaction.created_at.timestamp(),
-            )
-            await interaction.response.send_message(
-                text_to_send,
-                suppress_embeds=True,
-            )
-
-        @discord.app_commands.command(
-            name="lobotomize",
-            description=f"Erase {self.persona.ai_name}'s memory of any message "
-            + "before now in this channel.",
-        )
-        async def lobotomize(interaction: discord.Interaction):
-            channel = await get_messageable(interaction)
-            if channel is None:
-                await discord_utils.fail_interaction(interaction)
-                return
-
-            channel_name = discord_utils.get_channel_name(channel)
-            fancy_logger.get().debug(
-                "/%s called by user '%s' in channel #%s",
-                interaction.command.name,
-                interaction.user.name,
-                channel_name,
-            )
-
-            response = self.template_store.format(
-                template_name=templates.Templates.COMMAND_LOBOTOMIZE_RESPONSE,
-                format_args={
-                    templates.TemplateToken.AI_NAME: self.persona.ai_name,
-                    templates.TemplateToken.NAME: interaction.user.name,
-                },
-            )
-            await interaction.response.send_message(
-                response,
-                silent=True,
-                suppress_embeds=True,
-            )
-            # find the current message in this channel or the
-            # message before that if we're including our response.
-            # tell the Repetition Tracker to hide messages
-            # before this message
-            history_limit = 2 if self.include_lobotomize_response else 1
-            if not self.include_lobotomize_response:
-                fancy_logger.get().debug("Excluding bot response from context.")
-            async for message in channel.history(limit=history_limit):
-                self.repetition_tracker.hide_messages_before(
-                    channel_id=channel.id,
-                    message_id=message.id,
-                )
-=======
-        # @discord.app_commands.command(
-        #     name="say",
-        #     description=f"Force {self.persona.ai_name} to say the provided message.",
-        # )
-        # @discord.app_commands.rename(text_to_send="message")
-        # @discord.app_commands.describe(
-        #     text_to_send=f"Message to force {self.persona.ai_name} to say."
-        # )
-        # async def say(interaction: discord.Interaction, text_to_send: str):
-        #     if interaction.channel_id is None:
-        #         await discord_utils.fail_interaction(interaction)
-        #         return
-
-        #     # if reply_in_thread is True, we don't want our bot to
-        #     # speak in guild channels, only threads and private messages
-        #     if self.reply_in_thread:
-        #         channel = await get_messageable(interaction)
-        #         if channel is None or isinstance(channel, discord.TextChannel):
-        #             await discord_utils.fail_interaction(
-        #                 interaction, f"{self.persona.ai_name} may only speak in threads"
-        #             )
-        #             return
->>>>>>> 24672fe7
-
         #     fancy_logger.get().debug(
         #         "/say called by user '%s' in channel #%d",
         #         interaction.user.name,
@@ -373,16 +181,6 @@
         #         suppress_embeds=True,
         #     )
 
-        # @discord.app_commands.command(
-        #     name="lobotomize",
-        #     description=f"Erase {self.persona.ai_name}'s memory of any message "
-        #     + "before now in this channel.",
-        # )
-        # async def lobotomize(interaction: discord.Interaction):
-        #     channel = await get_messageable(interaction)
-        #     if channel is None:
-        #         await discord_utils.fail_interaction(interaction)
-        #         return
 
         #     # find the current message in this channel
         #     # tell the Repetition Tracker to hide messages
@@ -416,19 +214,10 @@
         #     "Registering commands, sometimes this takes a while..."
         # )
 
-<<<<<<< HEAD
-        tree = discord.app_commands.CommandTree(client)
-        tree.add_command(lobotomize)
-        tree.add_command(say)
-        tree.add_command(stop)
-        tree.add_command(poke)
-        tree.add_command(regenerate)
-=======
         # tree = discord.app_commands.CommandTree(client)
         # tree.add_command(lobotomize)
         # tree.add_command(say)
         # tree.add_command(stop)
->>>>>>> 24672fe7
 
         # if self.audio_commands is not None:
         #     self.audio_commands.add_commands(tree)
