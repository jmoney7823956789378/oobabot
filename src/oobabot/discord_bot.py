# -*- coding: utf-8 -*-
"""
Main bot class.  Contains Discord-specific code that can't
be easily extracted into a cross-platform library.
"""

import asyncio
import typing
import base64
import io
import re
import requests
import discord
from PIL import Image

from oobabot import bot_commands
from oobabot import decide_to_respond
from oobabot import discord_utils
from oobabot import fancy_logger
from oobabot import image_generator
from oobabot import ooba_client
from oobabot import persona
from oobabot import templates
from oobabot import prompt_generator
from oobabot import repetition_tracker
from oobabot import response_stats
from oobabot import types
from oobabot import vision


class DiscordBot(discord.Client):
    """
    Main bot class.  Connects to Discord, monitors for messages,
    and dispatches responses.
    """

    def __init__(
        self,
        bot_commands: bot_commands.BotCommands,
        decide_to_respond: decide_to_respond.DecideToRespond,
        discord_settings: dict,
        vision_api_settings: typing.Dict[str, typing.Any],
        image_generator: typing.Optional[image_generator.ImageGenerator],
        ooba_client: ooba_client.OobaClient,
        persona: persona.Persona,
        template_store: templates.TemplateStore,
        prompt_generator: prompt_generator.PromptGenerator,
        repetition_tracker: repetition_tracker.RepetitionTracker,
        response_stats: response_stats.AggregateResponseStats,
    ):
        self.bot_commands = bot_commands
        self.decide_to_respond = decide_to_respond
        self.image_generator = image_generator
        self.ooba_client = ooba_client
        self.persona = persona
        self.template_store = template_store
        self.prompt_generator = prompt_generator
        self.repetition_tracker = repetition_tracker
        self.response_stats = response_stats

        self.ai_user_id = -1
        self.url_extractor = re.compile(r"(https?://\S+)")

        self.dont_split_responses = discord_settings["dont_split_responses"]
        self.ignore_dms = discord_settings["ignore_dms"]
        self.reply_in_thread = discord_settings["reply_in_thread"]
        self.stop_markers = discord_settings["stop_markers"]
        self.prevent_impersonation = discord_settings["prevent_impersonation"]
        self.stream_responses = discord_settings["stream_responses"]
        self.stream_responses_speed_limit = discord_settings["stream_responses_speed_limit"]
        self.vision_api_url = vision_api_settings["vision_api_url"]
        self.vision_api_key = vision_api_settings["vision_api_key"]
        self.vision_model = vision_api_settings["model"]
        self.vision_max_tokens = vision_api_settings["max_tokens"]
        self.vision_max_image_size = vision_api_settings["max_image_size"]
        self.vision_fetch_urls = vision_api_settings["fetch_urls"]
        self.use_vision = vision_api_settings["use_vision"]

        # add stopping_strings to stop_markers
        self.stop_markers.extend(self.ooba_client.get_stopping_strings())

        super().__init__(intents=discord_utils.get_intents())

    async def on_ready(self) -> None:
        guilds = self.guilds
        num_guilds = len(guilds)
        num_channels = sum(len(guild.channels) for guild in guilds)

        if self.user:
            self.ai_user_id = self.user.id
            user_id_str = self.user.name
        else:
            user_id_str = "<unknown>"

        fancy_logger.get().info(
            "Connected to discord as %s (ID: %d)", user_id_str, self.ai_user_id
        )
        fancy_logger.get().debug(
            "monitoring %d channels across %d server(s)", num_channels, num_guilds
        )
        if self.ignore_dms:
            fancy_logger.get().debug("Ignoring DMs")
        else:
            fancy_logger.get().debug("listening to DMs")

        if self.stream_responses:
            fancy_logger.get().debug(
                "Response Grouping: streamed live into a single message"
            )
        elif self.dont_split_responses:
            fancy_logger.get().debug("Response Grouping: returned as single messages")
        else:
            fancy_logger.get().debug(
                "Response Grouping: split into messages by sentence"
            )

        fancy_logger.get().debug("AI name: %s", self.persona.ai_name)
        fancy_logger.get().debug("AI persona: %s", self.persona.persona)

        fancy_logger.get().debug(
            "History: %d lines ", self.prompt_generator.history_lines
        )

        fancy_logger.get().debug(
            "Stop markers: %s", ", ".join(self.stop_markers) or "<none>"
        )

        # log unsolicited_channel_cap
        cap = self.decide_to_respond.get_unsolicited_channel_cap()
        cap = str(cap) if cap > 0 else "<unlimited>"
        fancy_logger.get().debug(
            "Unsolicited channel cap: %s",
            cap,
        )

        str_wakewords = (
            ", ".join(self.persona.wakewords) if self.persona.wakewords else "<none>"
        )
        fancy_logger.get().debug("Wakewords: %s", str_wakewords)

        self.ooba_client.on_ready()

        if self.image_generator is None:
            fancy_logger.get().debug("Stable Diffusion: disabled")
        else:
            self.image_generator.on_ready()

        # we do this at the very end because when you restart
        # the bot, it can take a while for the commands to
        # register
        try:
            # register the commands
            await self.bot_commands.on_ready(self)
        except discord.DiscordException as err:
            fancy_logger.get().warning(
                "Failed to register commands: %s (continuing without commands)", err
            )

        # show a warning if the bot is connected to zero guilds,
        # with a helpful link on how to fix it
        if num_guilds == 0:
            fancy_logger.get().warning(
                "The bot is not connected to any servers.  "
                + "Please add the bot to a server here:",
            )
            fancy_logger.get().warning(
                discord_utils.generate_invite_url(self.ai_user_id)
            )

    async def on_message(self, raw_message: discord.Message) -> None:
<<<<<<< HEAD
        """
        Called when a message is received from Discord.

        This method is called for every message that the bot can see.
        It decides whether to respond to the message, and if so,
        calls _handle_response() to generate a response.

        :param raw_message: The raw message from Discord.
        """


        # If the message is not a command, proceed with regular message handling
        try:
=======
      """
      Called when a message is received from Discord.
   
      This method is called for every message that the bot can see.
      It decides whether to respond to the message, and if so,
      calls _handle_response() to generate a response.
   
      :param raw_message: The raw message from Discord.
      """
      try:
            # Check if the message starts with $ and the AI name
            if raw_message.content.startswith("$" + self.persona.ai_name.lower()):
               
               # Extract the command after the AI name
               command = raw_message.content[len("$" + self.persona.ai_name):].strip()
               print(command)
               fancy_logger.get().debug("Bot command " + command + " attempted")
               # Pass the command to the bot_commands for handling
               await self.bot_commands.handle_command(command, raw_message)
               return  # Return early as we do not want to process the command as a regular message
      except Exception as e:
            fancy_logger.get().error("Error handling command: %s", e, exc_info=True)
   
      # If the message is not a command, proceed with regular message handling
      try:
>>>>>>> 24672fe7
            message = discord_utils.discord_message_to_generic_message(raw_message)
            should_respond, is_summon = self.decide_to_respond.should_reply_to_message(
               self.ai_user_id, message
            )
            if not should_respond:
<<<<<<< HEAD
                return

            image_descriptions = []
            if self.use_vision:
                if should_respond:
                    if self.vision_fetch_urls:
                        urls = self.url_extractor.findall(raw_message.content)
                        if urls:
                            for url in urls:
                                r = requests.head(url)
                                if r.headers["content-type"].startswith("image/"):
                                    try:
                                        description = await vision.get_image_description(url, vision_api_url=self.vision_api_url, vision_api_key=self.vision_api_key, model=self.vision_model, max_tokens=self.vision_max_tokens)
                                        if description:
                                            image_descriptions.append(description)
                                    except Exception as e:
                                        fancy_logger.get().error("Error processing image: %s", e, exc_info=True)
                    if raw_message.attachments:
                        for attachment in raw_message.attachments:
                            if attachment.content_type and attachment.content_type.startswith("image/"):
                                try:
                                    # Create a BytesIO buffer
                                    buffer = io.BytesIO()
                                    # Save the attachment to the buffer
                                    await attachment.save(buffer)
                                    buffer.seek(0)  # Move to the start of the buffer
                                    # Resample the image to something our image recognition model can handle, if necessary
                                    image = Image.open(buffer)
                                    buffer.flush()
                                    if image.width > self.vision_max_image_size or image.height > self.vision_max_image_size:
                                        # Resize image using its largest side as the baseline, preserving aspect ratio
                                        if image.width > image.height:
                                            height = int(image.height * (self.vision_max_image_size / image.width))
                                            image = image.resize((self.vision_max_image_size, height), Image.LANCZOS)
                                        else:
                                            width = int(image.width * (self.vision_max_image_size / image.height))
                                            image = image.resize((width, self.vision_max_image_size), Image.LANCZOS)
                                    image.save(buffer, "PNG", optimize=True) # dump image data in PNG format
                                    buffer.seek(0)
                                    # Encode the image in base64
                                    #image_base64 = "data:image/png;base64," # this doesn't work with LocalAI for some reason, someone save me
                                    image_base64 = "data:image/jpeg;base64," # we lie to the API since it only accepts JPEG, but can decode PNG data anyway
                                    image_base64 += base64.b64encode(buffer.read()).decode("utf-8")
                                    # Now pass the base64-encoded image to the vision function
                                    description = await vision.get_image_description(image_base64, vision_api_url=self.vision_api_url, vision_api_key=self.vision_api_key, model=self.vision_model, max_tokens=self.vision_max_tokens)
                                    if description:
                                        image_descriptions.append(description)
                                except Exception as e:
                                    fancy_logger.get().error("Error processing image: %s", e, exc_info=True)

=======
               return
   
>>>>>>> 24672fe7
            is_summon_in_public_channel = is_summon and isinstance(
               message,
               types.ChannelMessage,
            )
   
            async with raw_message.channel.typing():
<<<<<<< HEAD
                await self._handle_response(
                    message, raw_message, is_summon_in_public_channel, image_descriptions
                )
        except discord.DiscordException as err:
=======
               await self._handle_response(
                  message, raw_message, is_summon_in_public_channel
               )
      except discord.DiscordException as err:
>>>>>>> 24672fe7
            fancy_logger.get().error(
               "Exception while processing message: %s", err, exc_info=True
            )
    async def _handle_response(
<<<<<<< HEAD
        self,
        message: types.GenericMessage,
        raw_message: discord.Message,
        is_summon_in_public_channel: bool,
        image_descriptions: typing.List[str],
        ) -> None:
        """
        Called when we've decided to respond to a message.

        It decides if we're sending a text response, an image response,
        or both, and then sends the response(s).
        """
        image_prompt = None
        if self.image_generator is not None:
            # are we creating an image?
            image_prompt = self.image_generator.maybe_get_image_prompt(raw_message)

        result = await self._send_text_response(
                message=message,
                raw_message=raw_message,
                image_requested=image_prompt is not None,
                is_summon_in_public_channel=is_summon_in_public_channel,
                image_descriptions=image_descriptions
        )
        if result is None:
=======
      self,
      message: types.GenericMessage,
      raw_message: discord.Message,
      is_summon_in_public_channel: bool,
      ) -> None:
      """
      Called when we've decided to respond to a message.

      It decides if we're sending a text response, an image response,
      or both, and then sends the response(s).
      """
      image_prompt = None
      if self.image_generator is not None:
            # are we creating an image?
            image_prompt = self.image_generator.maybe_get_image_prompt(raw_message)

      result = await self._send_text_response(
            message=message,
            raw_message=raw_message,
            image_requested=image_prompt is not None,
            is_summon_in_public_channel=is_summon_in_public_channel,
      )
      if result is None:
>>>>>>> 24672fe7
            # we failed to create a thread that the user could
            # read our response in, so we're done here.  Abort!
            return
      message_task, response_channel = result

      # log the mention, now that we know the channel we
      # want to monitor later to continue to conversation
      if isinstance(response_channel, (discord.Thread, discord.abc.GuildChannel)):
            if is_summon_in_public_channel:
<<<<<<< HEAD
                self.decide_to_respond.log_mention(
                    response_channel.id,
                    message.send_timestamp,
                )

        image_task = None
        if self.image_generator is not None and image_prompt is not None:
            image_task = self.image_generator.generate_image(
            image_prompt,
            raw_message,
            response_channel=response_channel,
            )

        response_tasks = [
                task for task in [message_task, image_task] if task is not None
        ]

        # Use asyncio.gather instead of asyncio.wait to properly handle exceptions
        if response_tasks:
            done, pending = await asyncio.wait(response_tasks, return_when=asyncio.ALL_COMPLETED)
            # Check for exceptions in the tasks that have completed
            for task in done:
                if task.exception():
                    fancy_logger.get().error(
                        "Exception while running %s. Response: %s",
                        task.get_coro(),
                        task.exception(),
                        stack_info=True,
                    )
                    raise task.exception()
=======
               self.decide_to_respond.log_mention(
                  response_channel.id,
                  message.send_timestamp,
               )

      image_task = None
      if self.image_generator is not None and image_prompt is not None:
            # Changed from 'await self.image_generator.generate_image(...)' to 'self.image_generator.generate_image(...)'
            image_task = self.image_generator.generate_image(
               image_prompt,
               raw_message,
               response_channel=response_channel,
            )

      response_tasks = [
            task for task in [message_task, image_task] if task is not None
      ]

      # Use asyncio.gather instead of asyncio.wait to properly handle exceptions
      if response_tasks:
            done, pending = await asyncio.wait(response_tasks, return_when=asyncio.ALL_COMPLETED)
            # Check for exceptions in the tasks that have completed
            for task in done:
               if task.exception():
                  fancy_logger.get().error(
                        f"Exception while running {task.get_coro()} "
                        + f"response: {task.exception()}",
                        stack_info=True,
                  )
                  raise task.exception()
>>>>>>> 24672fe7

    async def _send_text_response(
        self,
        message: types.GenericMessage,
        raw_message: discord.Message,
        image_requested: bool,
        is_summon_in_public_channel: bool,
        image_descriptions: typing.List[str],
    ) -> typing.Optional[typing.Tuple[asyncio.Task, discord.abc.Messageable]]:
        """
        Send a text response to a message.

        This method determines what channel or thread to post the message
        in, creating a thread if necessary.  It then posts the message
        by calling _send_text_response_to_channel().

        Returns a tuple of the task that was created to send the message,
        and the channel that the message was sent to.

        If no message was sent, the task and channel will be None.
        """
        response_channel = raw_message.channel
        if (
            self.reply_in_thread
            and isinstance(response_channel, discord.TextChannel)
            and isinstance(raw_message.author, discord.Member)
        ):
            # we want to create a response thread, if possible
            # but we have to see if the user has permission to do so
            # if the user can't we wont respond at all.
            perms = response_channel.permissions_for(raw_message.author)
            if perms.create_public_threads:
                response_channel = await raw_message.create_thread(
                    name=f"{self.persona.ai_name}, replying to "
                    + f"{raw_message.author.display_name}",
                )
                fancy_logger.get().debug(
                    "Created response thread %s (%d) in %s",
                    response_channel.name,
                    response_channel.id,
                    raw_message.channel.name,
                )
            else:
                # This user can't create threads, so we won't respond.
                # The reason we don't respond in the channel is that
                # it can create confusion later if a second user who
                # DOES have thread-create permission replies to that
                # message.  We'd end up creating a thread for that
                # second user's response, and again for a third user,
                # etc.
                fancy_logger.get().debug("User can't create threads, not responding.")
                return None

        response_coro = self._send_text_response_in_channel(
            message=message,
            raw_message=raw_message,
            image_requested=image_requested,
            is_summon_in_public_channel=is_summon_in_public_channel,
            response_channel=response_channel,
            response_channel_id=response_channel.id,
            image_descriptions=image_descriptions,
        )
        response_task = asyncio.create_task(response_coro)
        return (response_task, response_channel)

    async def _send_text_response_in_channel(
        self,
        message: types.GenericMessage,
        raw_message: discord.Message,
        image_requested: bool,
        is_summon_in_public_channel: bool,
        response_channel: discord.abc.Messageable,
        response_channel_id: int,
        image_descriptions: typing.List[str],
    ) -> None:
        """
        Getting closer now!  This method is what actually gathers message
        history, queries the AI for a text response, breaks the response
        into individual messages, and then and then calls
        __send_response_message() to send each message.
        """
        fancy_logger.get().debug(
            "Request from %s in %s", message.author_name, message.channel_name
        )
    
        repeated_id = self.repetition_tracker.get_throttle_message_id(
            response_channel_id
        )
    
        # determine if we're responding to a specific message that
        # summoned us.  If so, find out what message ID that was, so
        # that we can ignore all messages sent after it (as not to
        # confuse the AI about what to reply to)
        reference = None
        ignore_all_until_message_id = None
        if is_summon_in_public_channel:
            # we can't use the message reference if we're starting a new thread
            if message.channel_id == response_channel_id:
                reference = raw_message.to_reference()
            ignore_all_until_message_id = raw_message.id
    
        recent_messages = await self._recent_messages_following_thread(
            channel=response_channel,
            num_history_lines=self.prompt_generator.history_lines,
            stop_before_message_id=repeated_id,
            ignore_all_until_message_id=ignore_all_until_message_id,
            image_descriptions=image_descriptions,
        )
<<<<<<< HEAD

        # Convert the recent messages into a list to modify it
        recent_messages_list = [msg async for msg in recent_messages]

        # If there are image descriptions, create a new message with the user's name and prepend it
        if image_descriptions:
            description_text = ' '.join(f'[{message.author_name} posted an image and your image recognition system describes it to you: {desc}]' for desc in image_descriptions)
            for msg in recent_messages_list:
                if msg.author_id == message.author_id:
                    # Append the image descriptions to the body text of the user's last message
                    msg.body_text += "\n" + description_text
                    break

        # Convert the list back into an asynchronous iterator
        async def list_to_async_iterator(lst):
            for item in lst:
                yield item
        recent_messages_async_iter = list_to_async_iterator(recent_messages_list)

        # Generate the prompt prefix using the modified recent messages list
=======
        
    
>>>>>>> 24672fe7
        if isinstance(response_channel, discord.abc.GuildChannel):
            guild_name = response_channel.guild.name
        elif isinstance(response_channel, discord.GroupChannel):
            guild_name = response_channel
        else:
            guild_name = "Direct Message"
        prompt_prefix = await self.prompt_generator.generate(
            message_history=recent_messages_async_iter,
            image_requested=image_requested,
<<<<<<< HEAD
            guild_name=str(guild_name),
            response_channel=str(response_channel),
        )


=======
            guild_name=guild_name,
            response_channel=response_channel,  # Pass the guild name here
        )
    
>>>>>>> 24672fe7
        this_response_stat = self.response_stats.log_request_arrived(prompt_prefix)
        # restrict the @mentions the AI is allowed to use in its response.
        # this is to prevent another user from being able to trick the AI
        # into @-pinging a large group and annoying them.
        # Only the author of the original message may be @-pinged.
        allowed_mentions = discord.AllowedMentions(
            everyone=True,
            users=True,
            roles=True,
        )

        # will be set to true when we abort the response because:
        #  it was empty
        #  it repeated a previous response and we're throttling it
        aborted_by_us = False
        sent_message_count = 0

        stopping_strings = []
        if self.prevent_impersonation:
            # Populate a list of stopping strings using the display names of the
            # members who posted most recently, up to the history limit
            recent_members = []

            for message in recent_messages_list:
                if not message.author_is_bot and message.author_name not in recent_members:
                    recent_members.append(message.author_name)

            for member_name in recent_members:
                stopping_string = "\n" + self.template_store.format(
                        templates.Templates.USER_PROMPT_HISTORY_BLOCK,
                        {
                            templates.TemplateToken.USER_NAME: self.template_store.format(
                                templates.Templates.USER_NAME,
                                {
                                    templates.TemplateToken.NAME: member_name,
                                },
                            ),
                            templates.TemplateToken.MESSAGE: "",
                        },
                    ).strip()
                stopping_strings.append(stopping_string)

        try:
            if self.stream_responses:
                generator = self.ooba_client.request_as_grouped_tokens(
                    prompt_prefix,
                    stopping_strings,
                    interval=self.stream_responses_speed_limit,
                )
                last_sent_message = await self._render_streaming_response(
                    generator,
                    this_response_stat,
                    response_channel,
                    response_channel_id,
                    allowed_mentions,
                    reference,
                )
                if last_sent_message is not None:
                    sent_message_count = 1
            else:
                if self.dont_split_responses:
                    response = await self.ooba_client.request_as_string(prompt_prefix, stopping_strings)
                    (
                        last_sent_message,
                        aborted_by_us,
                    ) = await self._send_response_message(
                        response,
                        this_response_stat,
                        response_channel,
                        response_channel_id,
                        allowed_mentions,
                        reference,
                    )
                    if last_sent_message is not None:
                        sent_message_count = 1
                else:
                    sent_message_count = 0
                    last_sent_message = None
                    async for sentence in self.ooba_client.request_by_message(
                        prompt_prefix,
                        stopping_strings,
                    ):
                        (
                            sent_message,
                            abort_response,
                        ) = await self._send_response_message(
                            sentence,
                            this_response_stat,
                            response_channel,
                            response_channel_id,
                            allowed_mentions=allowed_mentions,
                            reference=reference,
                        )
                        if sent_message is not None:
                            last_sent_message = sent_message
                            sent_message_count += 1
                            # only use the reference for the first
                            # message in a multi-message chain
                            reference = None
                        if abort_response:
                            aborted_by_us = True
                            break

        except discord.DiscordException as err:
            fancy_logger.get().error("Error: %s", err, exc_info=True)
            self.response_stats.log_response_failure()
            return

        if 0 == sent_message_count:
            if aborted_by_us:
                fancy_logger.get().warning(
                    "No response sent.  The AI has generated a message that we have "
                    + "chosen not to send, probably because it was empty or repeated."
                )
            else:
                fancy_logger.get().warning(
                    "An empty response was received from Oobabooga.  Please check that "
                    + "the AI is running properly on the Oobabooga server at %s.",
                    self.ooba_client.base_url,
                )
            self.response_stats.log_response_failure()
            return

        this_response_stat.write_to_log(f"Response to {message.author_name} done!  ")
        self.response_stats.log_response_success(this_response_stat)

    async def _send_response_message(
        self,
        response: str,
        this_response_stat: response_stats.ResponseStats,
        response_channel: discord.abc.Messageable,
        response_channel_id: int,
        allowed_mentions: discord.AllowedMentions,
        reference: typing.Optional[discord.MessageReference],
    ) -> typing.Tuple[typing.Optional[discord.Message], bool]:
        """
        Given a string that represents an individual response message,
        post it in the given channel.

        It also looks to see if a message contains a termination string,
        and if so it will return False to indicate that we should stop
        the response.

        Also does some bookkeeping to make sure we don't repeat ourselves,
        and to track how many messages we've sent.

        Returns a tuple with:
        - the sent discord message, if any
        - a boolean indicating if we need to abort the response entirely
        """
        (sentence, abort_response) = self._filter_immersion_breaking_lines(response)
        if abort_response:
            return (None, True)
        if not sentence:
            # we can't send an empty message
            return (None, False)

        response_message = await response_channel.send(
            sentence,
            allowed_mentions=allowed_mentions,
            suppress_embeds=True,
            reference=reference,  # type: ignore
        )
        self.repetition_tracker.log_message(
            response_channel_id,
            discord_utils.discord_message_to_generic_message(response_message),
        )

        this_response_stat.log_response_part()
        return (response_message, False)

    async def _render_streaming_response(
        self,
        response_iterator: typing.AsyncIterator[str],
        this_response_stat: response_stats.ResponseStats,
        response_channel: discord.abc.Messageable,
        response_channel_id: int,
        allowed_mentions: discord.AllowedMentions,
        reference: typing.Optional[discord.MessageReference],
    ) -> typing.Optional[discord.Message]:
        response = ""
        last_message = None
        async for token in response_iterator:
            if "" == token:
                continue

            response += token
            (response, abort_response) = self._filter_immersion_breaking_lines(response)

            # if we are aborting a response, we want to at least post
            # the valid parts, so don't abort quite yet.

            if last_message is None:
                if not response:
                    # we don't want to send an empty message
                    continue

                # when we send the first message, we don't want to send a notification,
                # as it will only include the first token of the response.  This will
                # not be very useful to anyone.
                last_message = await response_channel.send(
                    response,
                    allowed_mentions=allowed_mentions,
                    silent=True,
                    suppress_embeds=True,
                    reference=reference,  # type: ignore
                )
            else:
                await last_message.edit(
                    content=response,
                    allowed_mentions=allowed_mentions,
                    suppress=True,
                )
                last_message.content = response

            # we want to abort the response only after we've sent any valid
            # messages, and potentially removed any partial immersion-breaking
            # lines that we posted when they were in the process of being received.
            if abort_response:
                break

            this_response_stat.log_response_part()

        if last_message is not None:
            self.repetition_tracker.log_message(
                response_channel_id,
                discord_utils.discord_message_to_generic_message(last_message),
            )

        return last_message

    def _filter_immersion_breaking_lines(
    self, text: str
    ) -> typing.Tuple[str, bool]:
        """
        Given a string that represents an individual response message,
        filter out any lines that would break immersion.

        These include lines that include a termination symbol, lines
        that attempt to carry on the conversation as a different user,
        and lines that include text which is part of the AI prompt.

        Returns the subset of the input string that should be sent,
        and a boolean indicating if we should abort the response entirely,
        ignoring any further lines.
        """
        # This pattern uses a positive lookahead to keep the punctuation at the end of the sentence
        split_pattern = r'(?<=[.!?])\s+(?=[A-Z])'
        # First, split the text by 'real' newlines to preserve them
        lines = text.split('\n')
        good_lines = []
        abort_response = False

        for line in lines:
            # Split the line by the pattern to get individual sentences
            sentences = re.split(split_pattern, line)
            good_sentences = []

            for sentence in sentences:
                # if the AI gives itself a second line, just ignore
                # the line instruction and continue
                if self.prompt_generator.bot_prompt_block in sentence:
                    fancy_logger.get().warning(
                        "Filtered out %s from response, continuing.",
                        sentence,
                    )
                    continue

                # hack: abort response if it looks like the AI is
                # continuing the conversation as someone else
                name_identifier = "%%%%%%%%NAME%%%%%%%%"
                username_pattern = self.template_store.format(
                    templates.Templates.USER_PROMPT_HISTORY_BLOCK,
                    {
                        templates.TemplateToken.USER_NAME: self.template_store.format(
                            templates.Templates.USER_NAME,
                            {
                                templates.TemplateToken.NAME: name_identifier,
                            },
                        ),
                        templates.TemplateToken.MESSAGE: "",
                    },
                ).strip()
                username_pattern = re.escape(username_pattern).replace(name_identifier, ".*")
                message_pattern = re.compile(r'(' + username_pattern + r')\s*(.*)')
                match = message_pattern.match(sentence)
                if match:
                    username_sequence, remaining_text = match.groups()
                    bot_display_name_prompt = self.template_store.format(
                        templates.Templates.BOT_PROMPT_HISTORY_BLOCK,
                        {
                            templates.TemplateToken.BOT_NAME: self.template_store.format(
                                templates.Templates.BOT_NAME,
                                {
                                    templates.TemplateToken.NAME: username_sequence,
                                },
                            ),
                            templates.TemplateToken.MESSAGE: "",
                        },
                    ).strip()
                    ai_name_prompt = self.template_store.format(
                        templates.Templates.BOT_PROMPT_HISTORY_BLOCK,
                        {
                            templates.TemplateToken.BOT_NAME: self.template_store.format(
                                templates.Templates.BOT_NAME,
                                {
                                    templates.TemplateToken.NAME: self.persona.ai_name,
                                },
                            ),
                            templates.TemplateToken.MESSAGE: "",
                        },
                    ).strip()

                    if username_sequence in bot_display_name_prompt or username_sequence in ai_name_prompt:
                        # If the username matches the bot's name, trim the username portion and keep the remaining text
                        fancy_logger.get().warning(
                            "Filtered out %s from response, continuing", sentence
                        )
                        sentence = remaining_text  # Trim and keep the rest of the sentence
                    else:
                        # If the username is not the bot's username, abort the response for breaking immersion
                        fancy_logger.get().warning(
                            'Filtered out "%s" from response, aborting', sentence
                        )
                        abort_response = True
                        break  # Break out of the for-loop processing sentences

                # look for partial stop markers within a sentence
                for marker in self.stop_markers:
                    if marker in sentence:
                        (keep_part, removed) = sentence.split(marker, 1)
                        fancy_logger.get().warning(
                            'Filtered out "%s" from response, aborting',
                            removed,
                        )
                        if keep_part:
                            good_sentences.append(keep_part)
                        abort_response = True
                        break

                if abort_response:
                    break

                # filter out sentences that are entirely made of whitespace
                if sentence.strip():
                    good_sentences.append(sentence)

            if abort_response:
                break

            # Join the good sentences with a space and append to good_lines
            good_line = " ".join(good_sentences)
            if good_line:
                good_lines.append(good_line)

        return ("\n".join(good_lines), abort_response)

    ########
    async def _filter_history_message(
      self,
      message: discord.Message,
      stop_before_message_id: typing.Optional[int],
   ) -> typing.Tuple[typing.Optional[types.GenericMessage], bool]:
        """
        Filter out any messages that we don't want to include in the
        AI's history.

        These include:
        - messages generated by our image generator
        - messages at or before the stop_before_message_id

        Also, modify the message in the following ways:
        - if the message is from the AI, set the author name to
            the AI's persona name, not its Discord account name
        - remove <@_0000000_> user-id based message mention text,
            replacing them with @username mentions
        """
        # if we've hit the throttle message, stop and don't add any
        # more history
        if stop_before_message_id and message.id == stop_before_message_id:
            return (None, False)

        generic_message = discord_utils.discord_message_to_generic_message(message)

        if generic_message.author_id == self.ai_user_id:
            # make sure the AI always sees its persona name
            # in the transcript, even if the chat program
            # has it under a different account name
            generic_message.author_name = self.persona.ai_name

            # hack: use the suppress_embeds=True flag to indicate
            # that this message is one we generated as part of a text
            # response, as opposed to an image or application message
            if not message.flags.suppress_embeds:
                # this is a message generated by our image generator
                return (None, True)

        if isinstance(message.channel, discord.DMChannel):
            fn_user_id_to_name = discord_utils.dm_user_id_to_name(
                self.ai_user_id,
                self.persona.ai_name,
            )
        elif isinstance(message.channel, discord.TextChannel):
            fn_user_id_to_name = discord_utils.guild_user_id_to_name(
                message.channel.guild,
            )
        elif isinstance(message.channel, discord.GroupChannel):
            fn_user_id_to_name = discord_utils.group_user_id_to_name(
                message.channel,
            )
        else:
            fn_user_id_to_name = discord_utils.dm_user_id_to_name(
                self.ai_user_id,
                self.persona.ai_name,
            )

        discord_utils.replace_mention_ids_with_names(
            generic_message,
            fn_user_id_to_name=fn_user_id_to_name,
        )
        return (generic_message, True)

    async def _filtered_history_iterator(
        self,
        async_iter_history: typing.AsyncIterator[discord.Message],
        stop_before_message_id: typing.Optional[int],
        ignore_all_until_message_id: typing.Optional[int],
        limit: int,
    ) -> typing.AsyncIterator[types.GenericMessage]:
        """
        When returning the history of a thread, Discord
        does not include the message that kicked off the thread.

        It will show it in the UI as if it were, but it's not
        one of the messages returned by the history iterator.

        This method attempts to return that message as well,
        if we need it.
        """
        items = 0
        last_returned = None
        ignoring_all = ignore_all_until_message_id is not None
        async for item in async_iter_history:
            if items >= limit:
                return

            if ignoring_all:
                if item.id == ignore_all_until_message_id:
                    ignoring_all = False
                else:
                    # this message was sent after the message we're
                    # responding to.  So filter out it as to not confuse
                    # the AI into responding to content from that message
                    # instead
                    continue

            last_returned = item
            (sanitized_message, allow_more) = await self._filter_history_message(
                item,
                stop_before_message_id=stop_before_message_id,
            )
            if not allow_more:
                # we've hit a message which requires us to stop
                # and look at more history
                return
            if sanitized_message is not None:
                yield sanitized_message
                items += 1

        if last_returned is not None and items < limit:
            # we've reached the beginning of the history, but
            # still have space.  If this message was a reply
            # to another message, return that message as well.
            if last_returned.reference is None:
                return

            ref = last_returned.reference.resolved

            # the resolved message may be None if the message
            # was deleted
            if ref is not None and isinstance(ref, discord.Message):
                (sanitized_message, _) = await self._filter_history_message(
                    ref,
                    stop_before_message_id,
                )
                if sanitized_message is not None:
                    yield sanitized_message

    # when looking through the history of a channel, we'll have a goal
    # of retrieving a certain number of lines of history.  However,
    # there are some messages in the history that we'll want to filter
    # out.  These include messages that were generated by our image
    # generator, as well as certain messages that will be ignored
    # in order to generate a response for a specific user who
    # @-mentions the bot.
    #
    # This is the maximum number of "extra" messages to retrieve
    # from the history, in an attempt to find enough messages
    # that we can filter out the ones we don't want and still
    # have enough left over to satisfy the request.
    #
    # Note that since the history is returned in reverse order,
    # and each is pulled in only as needed, there's not much of a
    # penalty to making this somewhat large.  But still, we want
    # to keep it reasonable.
    MESSAGE_HISTORY_LOOKBACK_BONUS = 20

    async def _recent_messages_following_thread(
        self,
        channel: discord.abc.Messageable,
        stop_before_message_id: typing.Optional[int],
        ignore_all_until_message_id: typing.Optional[int],
        num_history_lines: int,
        image_descriptions: typing.List[str],  # Add this parameter
    ) -> typing.AsyncIterator[types.GenericMessage]:
        max_messages_to_check = num_history_lines + self.MESSAGE_HISTORY_LOOKBACK_BONUS
        history = channel.history(limit=max_messages_to_check)
        result = self._filtered_history_iterator(
            history,
            limit=num_history_lines,
            stop_before_message_id=stop_before_message_id,
            ignore_all_until_message_id=ignore_all_until_message_id,
        )

        return result<|MERGE_RESOLUTION|>--- conflicted
+++ resolved
@@ -168,21 +168,6 @@
             )
 
     async def on_message(self, raw_message: discord.Message) -> None:
-<<<<<<< HEAD
-        """
-        Called when a message is received from Discord.
-
-        This method is called for every message that the bot can see.
-        It decides whether to respond to the message, and if so,
-        calls _handle_response() to generate a response.
-
-        :param raw_message: The raw message from Discord.
-        """
-
-
-        # If the message is not a command, proceed with regular message handling
-        try:
-=======
       """
       Called when a message is received from Discord.
    
@@ -208,13 +193,11 @@
    
       # If the message is not a command, proceed with regular message handling
       try:
->>>>>>> 24672fe7
             message = discord_utils.discord_message_to_generic_message(raw_message)
             should_respond, is_summon = self.decide_to_respond.should_reply_to_message(
                self.ai_user_id, message
             )
             if not should_respond:
-<<<<<<< HEAD
                 return
 
             image_descriptions = []
@@ -265,32 +248,21 @@
                                 except Exception as e:
                                     fancy_logger.get().error("Error processing image: %s", e, exc_info=True)
 
-=======
-               return
-   
->>>>>>> 24672fe7
+
             is_summon_in_public_channel = is_summon and isinstance(
                message,
                types.ChannelMessage,
             )
    
             async with raw_message.channel.typing():
-<<<<<<< HEAD
                 await self._handle_response(
                     message, raw_message, is_summon_in_public_channel, image_descriptions
                 )
         except discord.DiscordException as err:
-=======
-               await self._handle_response(
-                  message, raw_message, is_summon_in_public_channel
-               )
-      except discord.DiscordException as err:
->>>>>>> 24672fe7
             fancy_logger.get().error(
                "Exception while processing message: %s", err, exc_info=True
             )
     async def _handle_response(
-<<<<<<< HEAD
         self,
         message: types.GenericMessage,
         raw_message: discord.Message,
@@ -316,31 +288,7 @@
                 image_descriptions=image_descriptions
         )
         if result is None:
-=======
-      self,
-      message: types.GenericMessage,
-      raw_message: discord.Message,
-      is_summon_in_public_channel: bool,
-      ) -> None:
-      """
-      Called when we've decided to respond to a message.
-
-      It decides if we're sending a text response, an image response,
-      or both, and then sends the response(s).
-      """
-      image_prompt = None
-      if self.image_generator is not None:
-            # are we creating an image?
-            image_prompt = self.image_generator.maybe_get_image_prompt(raw_message)
-
-      result = await self._send_text_response(
-            message=message,
-            raw_message=raw_message,
-            image_requested=image_prompt is not None,
-            is_summon_in_public_channel=is_summon_in_public_channel,
-      )
-      if result is None:
->>>>>>> 24672fe7
+
             # we failed to create a thread that the user could
             # read our response in, so we're done here.  Abort!
             return
@@ -350,7 +298,6 @@
       # want to monitor later to continue to conversation
       if isinstance(response_channel, (discord.Thread, discord.abc.GuildChannel)):
             if is_summon_in_public_channel:
-<<<<<<< HEAD
                 self.decide_to_respond.log_mention(
                     response_channel.id,
                     message.send_timestamp,
@@ -381,38 +328,7 @@
                         stack_info=True,
                     )
                     raise task.exception()
-=======
-               self.decide_to_respond.log_mention(
-                  response_channel.id,
-                  message.send_timestamp,
-               )
-
-      image_task = None
-      if self.image_generator is not None and image_prompt is not None:
-            # Changed from 'await self.image_generator.generate_image(...)' to 'self.image_generator.generate_image(...)'
-            image_task = self.image_generator.generate_image(
-               image_prompt,
-               raw_message,
-               response_channel=response_channel,
-            )
-
-      response_tasks = [
-            task for task in [message_task, image_task] if task is not None
-      ]
-
-      # Use asyncio.gather instead of asyncio.wait to properly handle exceptions
-      if response_tasks:
-            done, pending = await asyncio.wait(response_tasks, return_when=asyncio.ALL_COMPLETED)
-            # Check for exceptions in the tasks that have completed
-            for task in done:
-               if task.exception():
-                  fancy_logger.get().error(
-                        f"Exception while running {task.get_coro()} "
-                        + f"response: {task.exception()}",
-                        stack_info=True,
-                  )
-                  raise task.exception()
->>>>>>> 24672fe7
+
 
     async def _send_text_response(
         self,
@@ -521,7 +437,6 @@
             ignore_all_until_message_id=ignore_all_until_message_id,
             image_descriptions=image_descriptions,
         )
-<<<<<<< HEAD
 
         # Convert the recent messages into a list to modify it
         recent_messages_list = [msg async for msg in recent_messages]
@@ -542,10 +457,7 @@
         recent_messages_async_iter = list_to_async_iterator(recent_messages_list)
 
         # Generate the prompt prefix using the modified recent messages list
-=======
-        
-    
->>>>>>> 24672fe7
+
         if isinstance(response_channel, discord.abc.GuildChannel):
             guild_name = response_channel.guild.name
         elif isinstance(response_channel, discord.GroupChannel):
@@ -555,18 +467,12 @@
         prompt_prefix = await self.prompt_generator.generate(
             message_history=recent_messages_async_iter,
             image_requested=image_requested,
-<<<<<<< HEAD
             guild_name=str(guild_name),
             response_channel=str(response_channel),
         )
 
 
-=======
-            guild_name=guild_name,
-            response_channel=response_channel,  # Pass the guild name here
-        )
-    
->>>>>>> 24672fe7
+
         this_response_stat = self.response_stats.log_request_arrived(prompt_prefix)
         # restrict the @mentions the AI is allowed to use in its response.
         # this is to prevent another user from being able to trick the AI
